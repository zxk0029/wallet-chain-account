--- conflicted
+++ resolved
@@ -42,7 +42,6 @@
 		registry: make(map[ChainType]chain.IChainAdaptor),
 	}
 	chainAdaptorFactoryMap := map[string]func(conf *config.Config) (chain.IChainAdaptor, error){
-		aptos.ChainName:    aptos.NewChainAdaptor,
 		ethereum.ChainName: ethereum.NewChainAdaptor,
 		cosmos.ChainName:   cosmos.NewChainAdaptor,
 		solana.ChainName:   solana.NewChainAdaptor,
@@ -58,10 +57,7 @@
 		solana.ChainName,
 		tron.ChainName,
 		sui.ChainName,
-<<<<<<< HEAD
-=======
 		ton.ChainName,
->>>>>>> 8e107669
 		aptos.ChainName,
 	}
 
