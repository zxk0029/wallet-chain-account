package solana

import (
	"encoding/base64"
	"encoding/hex"
	"fmt"
	"github.com/gagliardetto/solana-go"
	"github.com/gagliardetto/solana-go/programs/token"
	"strconv"
	"time"

	"github.com/gagliardetto/solana-go/programs/system"
	"github.com/mr-tron/base58"

	"github.com/ethereum/go-ethereum/common"
	"github.com/ethereum/go-ethereum/log"
	//"github.com/gagliardetto/solana-go"

	account2 "github.com/dapplink-labs/chain-explorer-api/common/account"
	"github.com/dapplink-labs/wallet-chain-account/chain"
	"github.com/dapplink-labs/wallet-chain-account/config"
	"github.com/dapplink-labs/wallet-chain-account/rpc/account"
	common2 "github.com/dapplink-labs/wallet-chain-account/rpc/common"

	"encoding/json"
)

const ChainName = "Solana"

type ChainAdaptor struct {
	solCli  SolClient
	solData *SolData
}

func NewChainAdaptor(conf *config.Config) (chain.IChainAdaptor, error) {
	cli, err := NewSolClient(conf)
	if err != nil {
		return nil, err
	}
	sol, err := NewSolScanClient(conf.WalletNode.Sol.DataApiUrl, conf.WalletNode.Sol.DataApiKey, time.Duration(conf.WalletNode.Sol.TimeOut))
	if err != nil {
		return nil, err
	}
	return &ChainAdaptor{
		solCli:  *cli,
		solData: sol,
	}, nil

}

func (c ChainAdaptor) GetSupportChains(req *account.SupportChainsRequest) (*account.SupportChainsResponse, error) {
	response := &account.SupportChainsResponse{
		Code:    common2.ReturnCode_ERROR,
		Msg:     "",
		Support: false,
	}
	if ok, msg := validateChainAndNetwork(req.Chain, req.Network); !ok {
		err := fmt.Errorf("GetSupportChains validateChainAndNetwork fail, err msg = %s", msg)
		log.Error("err", err)
		response.Msg = err.Error()
		return response, err
	}

	response.Msg = "Support this chain"
	response.Code = common2.ReturnCode_SUCCESS
	response.Support = true
	return response, nil
}

func (c ChainAdaptor) ConvertAddress(req *account.ConvertAddressRequest) (*account.ConvertAddressResponse, error) {
	publicKeyBytes, err := hex.DecodeString(req.PublicKey)
	if err != nil {
		return &account.ConvertAddressResponse{
			Code:    common2.ReturnCode_ERROR,
			Msg:     "convert address fail",
			Address: common.Address{}.String(),
		}, nil
	}
	address := solana.PublicKeyFromBytes(publicKeyBytes)
	if err != nil {
		return &account.ConvertAddressResponse{
			Code:    common2.ReturnCode_ERROR,
			Msg:     "invalid public key",
			Address: common.Address{}.String(),
		}, nil
	}

	if !address.IsOnCurve() {
		return &account.ConvertAddressResponse{
			Code:    common2.ReturnCode_ERROR,
			Msg:     "public key is not on the curve",
			Address: common.Address{}.String(),
		}, nil
	}

	return &account.ConvertAddressResponse{
		Code:    common2.ReturnCode_SUCCESS,
		Msg:     "convert address success",
		Address: address.String(),
	}, nil
}

func (c ChainAdaptor) ValidAddress(req *account.ValidAddressRequest) (*account.ValidAddressResponse, error) {
	if len(req.Address) == 0 {
		return &account.ValidAddressResponse{
			Code:  common2.ReturnCode_SUCCESS,
			Msg:   "invalid address: empty address",
			Valid: false,
		}, nil
	}

	decoded, err := base58.Decode(req.Address)
	if err != nil {
		return &account.ValidAddressResponse{
			Code:  common2.ReturnCode_SUCCESS,
			Msg:   "invalid address: not base58 encoded",
			Valid: false,
		}, nil
	}

	if len(decoded) != 32 {
		return &account.ValidAddressResponse{
			Code:  common2.ReturnCode_SUCCESS,
			Msg:   "invalid address: wrong length",
			Valid: false,
		}, nil
	}

	return &account.ValidAddressResponse{
		Code:  common2.ReturnCode_SUCCESS,
		Msg:   "valid address",
		Valid: true,
	}, nil
}

func (c ChainAdaptor) GetBlockByNumber(req *account.BlockNumberRequest) (*account.BlockResponse, error) {
	//TODO implement me
	panic("implement me")
}

func (c ChainAdaptor) GetBlockByHash(req *account.BlockHashRequest) (*account.BlockResponse, error) {
	//TODO implement me
	panic("implement me")
}

func (c ChainAdaptor) GetBlockHeaderByHash(req *account.BlockHeaderHashRequest) (*account.BlockHeaderResponse, error) {
	//TODO implement me
	panic("implement me")
}

func (c ChainAdaptor) GetBlockHeaderByNumber(req *account.BlockHeaderNumberRequest) (*account.BlockHeaderResponse, error) {
	//TODO implement me
	panic("implement me")
}

func (c ChainAdaptor) GetAccount(req *account.AccountRequest) (*account.AccountResponse, error) {
	//req.ContractAddress as nonceAddress
	nonceResult, err := c.solCli.GetNonce(req.ContractAddress)
	if err != nil {
		log.Error("get nonce by address fail", "err", err)
		return &account.AccountResponse{
			Code: common2.ReturnCode_ERROR,
			Msg:  "get nonce by address fail",
		}, nil
	}
	balanceResult, err := c.solCli.GetBalance(req.Address)
	if err != nil {
		return &account.AccountResponse{
			Code:    common2.ReturnCode_ERROR,
			Msg:     "get token balance fail",
			Balance: "0",
		}, err
	}
	log.Info("balance result", "balance=", balanceResult, "balanceStr=", balanceResult)
	return &account.AccountResponse{
		Code:          common2.ReturnCode_SUCCESS,
		Msg:           "get account response success",
		AccountNumber: "0",
		Sequence:      nonceResult,
		Balance:       balanceResult,
	}, nil
}

func (c ChainAdaptor) GetFee(req *account.FeeRequest) (*account.FeeResponse, error) {
	//TODO implement me
	panic("implement me")
}

func (c ChainAdaptor) SendTx(req *account.SendTxRequest) (*account.SendTxResponse, error) {
	TxResponse, err := c.solCli.SendTx(req.RawTx)
	if err != nil {
		return &account.SendTxResponse{
			Code:   common2.ReturnCode_ERROR,
			Msg:    "get tx response error",
			TxHash: "0",
		}, nil
	}
	return &account.SendTxResponse{
		Code:   common2.ReturnCode_SUCCESS,
		Msg:    "get tx response success",
		TxHash: TxResponse,
	}, nil
}

func (c ChainAdaptor) GetTxByAddress(req *account.TxAddressRequest) (*account.TxAddressResponse, error) {
	var resp *account2.TransactionResponse[account2.AccountTxResponse]
	var err error
	fmt.Println("req.ContractAddress", req.ContractAddress)
	if req.ContractAddress != "0x00" && req.ContractAddress != "" {
		log.Info("Spl token transfer record")
		resp, err = c.solData.GetTxByAddress(uint64(req.Page), uint64(req.Pagesize), req.Address, "spl")
	} else {
		log.Info("Sol transfer record")
		resp, err = c.solData.GetTxByAddress(uint64(req.Page), uint64(req.Pagesize), req.Address, "sol")
	}
	if err != nil {
		log.Error("get GetTxByAddress error", "err", err)
		return &account.TxAddressResponse{
			Code: common2.ReturnCode_ERROR,
			Msg:  "get tx list fail",
			Tx:   nil,
		}, err
	} else {
		txs := resp.TransactionList
		list := make([]*account.TxMessage, 0, len(txs))
		for i := 0; i < len(txs); i++ {
			list = append(list, &account.TxMessage{
				Hash:   txs[i].TxId,
				Tos:    []*account.Address{{Address: txs[i].To}},
				Froms:  []*account.Address{{Address: txs[i].From}},
				Fee:    txs[i].TxId,
				Status: account.TxStatus_Success,
				Values: []*account.Value{{Value: txs[i].Amount}},
				Type:   1,
				Height: txs[i].Height,
			})
		}
		fmt.Println("resp", resp)
		return &account.TxAddressResponse{
			Code: common2.ReturnCode_SUCCESS,
			Msg:  "get tx list success",
			Tx:   list,
		}, nil
	}
}

func (c ChainAdaptor) GetTxByHash(req *account.TxHashRequest) (*account.TxHashResponse, error) {
	tx, err := c.solCli.GetTxByHash(req.Hash)
	if err != nil {
		return &account.TxHashResponse{
			Code: common2.ReturnCode_ERROR,
			Msg:  err.Error(),
			Tx:   nil,
		}, err
	}
	var value_list []*account.Value
	value_list = append(value_list, &account.Value{Value: tx.Value})
	return &account.TxHashResponse{
		Tx: &account.TxMessage{
			Hash:  tx.Hash,
			Tos:   []*account.Address{{Address: tx.To}},
			Froms: []*account.Address{{Address: tx.From}},

			Fee:    tx.Fee,
			Status: account.TxStatus_Success,
			Values: value_list,
			Type:   tx.Type,
			Height: tx.Height,
		},
	}, nil
}

func (c ChainAdaptor) GetBlockByRange(req *account.BlockByRangeRequest) (*account.BlockByRangeResponse, error) {
	//TODO implement me
	panic("implement me")
}
func (c *ChainAdaptor) CreateUnSignTransaction(req *account.UnSignTransactionRequest) (*account.UnSignTransactionResponse, error) {

	jsonBytes, err := base64.StdEncoding.DecodeString(req.Base64Tx)
	if err != nil {
		log.Error("decode string fail", "err", err)
		return nil, err
	}
	var data TxStructure
	if err := json.Unmarshal(jsonBytes, &data); err != nil {
		log.Error("parse json fail", "err", err)
		return nil, err
	}
	valueFloat, err := strconv.ParseFloat(data.Value, 64)
	if err != nil {
		return nil, fmt.Errorf("failed to parse value: %w", err)
	}
	value := uint64(valueFloat * 1000000000)
	if err != nil {
		return nil, err
	}
	fromPubkey, err := solana.PublicKeyFromBase58(data.FromAddress)
	if err != nil {
		return nil, err
	}
	toPubkey, err := solana.PublicKeyFromBase58(data.ToAddress)
	if err != nil {
		return nil, err
	}
	var tx *solana.Transaction
	if isSOLTransfer(data.ContractAddress) {
		tx, err = solana.NewTransaction(
			[]solana.Instruction{
				system.NewTransferInstruction(
					value,
					fromPubkey,
					toPubkey,
				).Build(),
			},
			solana.MustHashFromBase58(data.Nonce),
			solana.TransactionPayer(fromPubkey),
		)

	} else {
		// SPL Token 转账
		mintPubkey := solana.MustPublicKeyFromBase58(data.ContractAddress)

		// 获取或创建发送方的代币账户
		fromTokenAccount, _, err := solana.FindAssociatedTokenAddress(
			fromPubkey,
			mintPubkey,
		)
		if err != nil {
			return nil, fmt.Errorf("failed to find from token account: %w", err)
		}

		// 获取或创建接收方的代币账户
		toTokenAccount, _, err := solana.FindAssociatedTokenAddress(
			toPubkey,
			mintPubkey,
		)
		if err != nil {
			return nil, fmt.Errorf("failed to find to token account: %w", err)
		}

		tx, err = solana.NewTransaction(
			[]solana.Instruction{
				token.NewTransferInstruction(
					value,
					fromTokenAccount, // 使用找到的代币账户
					toTokenAccount,   // 使用找到的代币账户
					fromPubkey,
					[]solana.PublicKey{},
				).Build(),
			},
			solana.MustHashFromBase58(data.Nonce),
			solana.TransactionPayer(fromPubkey),
		)
	}

	//https://github.com/gagliardetto/solana-go/tree/main?tab=readme-ov-file#transfer-sol-from-one-wallet-to-another-wallet
	return &account.UnSignTransactionResponse{
		Code:     common2.ReturnCode_SUCCESS,
		Msg:      "create un sign tx success",
		UnSignTx: tx.String(),
	}, nil
}
func (c ChainAdaptor) BuildSignedTransaction(req *account.SignedTransactionRequest) (*account.SignedTransactionResponse, error) {
	jsonBytes, err := base64.StdEncoding.DecodeString(req.Base64Tx)
	if err != nil {
		log.Error("decode string fail", "err", err)
		return nil, err
	}
	var data TxStructure
	if err := json.Unmarshal(jsonBytes, &data); err != nil {
		log.Error("parse json fail", "err", err)
		return nil, err
	}
	valueFloat, err := strconv.ParseFloat(data.Value, 64)
	if err != nil {
		return nil, fmt.Errorf("failed to parse value: %w", err)
	}
	value := uint64(valueFloat * 1000000000)
	if err != nil {
		return nil, err
	}
	fromPubkey, err := solana.PublicKeyFromBase58(data.FromAddress)
	if err != nil {
		return nil, err
	}
	privateKeyBytes, err := hex.DecodeString(data.FromPrivateKey)
	if err != nil {
		return nil, fmt.Errorf("failed to decode private key: %w", err)
	}
	fromPrikey := solana.PrivateKey(privateKeyBytes)

	toPubkey, err := solana.PublicKeyFromBase58(data.ToAddress)
	if err != nil {
		return nil, err
	}
	var tx *solana.Transaction
	if isSOLTransfer(data.ContractAddress) {
		tx, err = solana.NewTransaction(
			[]solana.Instruction{
				system.NewTransferInstruction(
					value,
					fromPubkey,
					toPubkey,
				).Build(),
			},
			solana.MustHashFromBase58(data.Nonce),
			solana.TransactionPayer(fromPubkey),
		)

	} else {
		// SPL Token 转账
		mintPubkey := solana.MustPublicKeyFromBase58(data.ContractAddress)

		// 获取或创建发送方的代币账户
		fromTokenAccount, _, err := solana.FindAssociatedTokenAddress(
			fromPubkey,
			mintPubkey,
		)
		if err != nil {
			return nil, fmt.Errorf("failed to find from token account: %w", err)
		}

		// 获取或创建接收方的代币账户
		toTokenAccount, _, err := solana.FindAssociatedTokenAddress(
			toPubkey,
			mintPubkey,
		)
		if err != nil {
			return nil, fmt.Errorf("failed to find to token account: %w", err)
		}

		tx, err = solana.NewTransaction(
			[]solana.Instruction{
				token.NewTransferInstruction(
					value,
					fromTokenAccount, // 使用找到的代币账户
					toTokenAccount,   // 使用找到的代币账户
					fromPubkey,
					[]solana.PublicKey{},
				).Build(),
			},
			solana.MustHashFromBase58(data.Nonce),
			solana.TransactionPayer(fromPubkey),
		)
	}

	//https://github.com/gagliardetto/solana-go/tree/main?tab=readme-ov-file#transfer-sol-from-one-wallet-to-another-wallet
	_, err = tx.Sign(
		func(key solana.PublicKey) *solana.PrivateKey {
			return &fromPrikey
		},
	)

	return &account.SignedTransactionResponse{
		Code:     common2.ReturnCode_SUCCESS,
		Msg:      "create un sign tx success",
		SignedTx: tx.String(),
	}, nil
}

func (c ChainAdaptor) DecodeTransaction(req *account.DecodeTransactionRequest) (*account.DecodeTransactionResponse, error) {
	//TODO implement me
	panic("implement me")
}

func (c ChainAdaptor) VerifySignedTransaction(req *account.VerifyTransactionRequest) (*account.VerifyTransactionResponse, error) {
	//TODO implement me
	panic("implement me")
}

func (c ChainAdaptor) GetExtraData(req *account.ExtraDataRequest) (*account.ExtraDataResponse, error) {
	//TODO implement me
	panic("implement me")
}
<<<<<<< HEAD

func validateChainAndNetwork(chain, network string) (bool, string) {
	if chain != ChainName {
		return false, "invalid chain"
	}
	//if network != NetworkMainnet && network != NetworkTestnet {
	//	return false, "invalid network"
	//}
	return true, ""
=======
func isSOLTransfer(coinAddress string) bool {
	// SOL 的 wrapped token address 或空字符串
	return coinAddress == "" ||
		coinAddress == "So11111111111111111111111111111111111111112"
>>>>>>> ca1a75b8
}<|MERGE_RESOLUTION|>--- conflicted
+++ resolved
@@ -472,7 +472,11 @@
 	//TODO implement me
 	panic("implement me")
 }
-<<<<<<< HEAD
+func isSOLTransfer(coinAddress string) bool {
+	// SOL 的 wrapped token address 或空字符串
+	return coinAddress == "" ||
+		coinAddress == "So11111111111111111111111111111111111111112"
+}
 
 func validateChainAndNetwork(chain, network string) (bool, string) {
 	if chain != ChainName {
@@ -482,10 +486,4 @@
 	//	return false, "invalid network"
 	//}
 	return true, ""
-=======
-func isSOLTransfer(coinAddress string) bool {
-	// SOL 的 wrapped token address 或空字符串
-	return coinAddress == "" ||
-		coinAddress == "So11111111111111111111111111111111111111112"
->>>>>>> ca1a75b8
 }