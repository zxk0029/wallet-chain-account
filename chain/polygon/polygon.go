package polygon

import (
	"context"
	"encoding/base64"
	"encoding/hex"
	"encoding/json"
	"fmt"
	"math/big"
	"regexp"
	"strconv"
	"strings"
	"time"

	"github.com/ethereum/go-ethereum"
	"github.com/ethereum/go-ethereum/common"
	"github.com/ethereum/go-ethereum/common/hexutil"
	"github.com/ethereum/go-ethereum/core/types"
	"github.com/ethereum/go-ethereum/crypto"
	"github.com/ethereum/go-ethereum/log"
	"github.com/pkg/errors"
	"github.com/shopspring/decimal"
	"github.com/status-im/keycard-go/hexutils"

	account2 "github.com/dapplink-labs/chain-explorer-api/common/account"
	"github.com/dapplink-labs/wallet-chain-account/chain"
	"github.com/dapplink-labs/wallet-chain-account/chain/evmbase"
	erc20Base "github.com/dapplink-labs/wallet-chain-account/chain/evmbase"
	"github.com/dapplink-labs/wallet-chain-account/common/util"
	"github.com/dapplink-labs/wallet-chain-account/config"
	"github.com/dapplink-labs/wallet-chain-account/rpc/account"
	common2 "github.com/dapplink-labs/wallet-chain-account/rpc/common"
)

const ChainName = "Polygon"

type ChainAdaptor struct {
	ethClient     erc20Base.EthClient
	ethDataClient *erc20Base.EthData
}

func NewChainAdaptor(conf *config.Config) (chain.IChainAdaptor, error) {
	ethClient, err := erc20Base.DialEthClient(context.Background(), conf.WalletNode.Polygon.RpcUrl)
	if err != nil {
		return nil, err
	}
	ethDataClient, err := erc20Base.NewEthDataClient(conf.WalletNode.Polygon.DataApiUrl, conf.WalletNode.Polygon.DataApiKey, time.Second*15)
	if err != nil {
		return nil, err
	}
	return &ChainAdaptor{
		ethClient:     ethClient,
		ethDataClient: ethDataClient,
	}, nil
}

func (c *ChainAdaptor) GetSupportChains(req *account.SupportChainsRequest) (*account.SupportChainsResponse, error) {
	return &account.SupportChainsResponse{
		Code:    common2.ReturnCode_SUCCESS,
		Msg:     "Support this chain",
		Support: true,
	}, nil
}

func (c *ChainAdaptor) ConvertAddress(req *account.ConvertAddressRequest) (*account.ConvertAddressResponse, error) {
	publicKeyBytes, err := hex.DecodeString(req.PublicKey)
	if err != nil {
		log.Error("decode public key failed:", err)
		return &account.ConvertAddressResponse{
			Code:    common2.ReturnCode_ERROR,
			Msg:     "convert address fail",
			Address: common.Address{}.String(),
		}, nil
	}
	addressCommon := common.BytesToAddress(crypto.Keccak256(publicKeyBytes[1:])[12:])
	return &account.ConvertAddressResponse{
		Code:    common2.ReturnCode_SUCCESS,
		Msg:     "convert address success",
		Address: addressCommon.String(),
	}, nil
}

func (c *ChainAdaptor) ValidAddress(req *account.ValidAddressRequest) (*account.ValidAddressResponse, error) {
	if len(req.Address) != 42 || !strings.HasPrefix(req.Address, "0x") {
		return &account.ValidAddressResponse{
			Code:  common2.ReturnCode_SUCCESS,
			Msg:   "invalid address",
			Valid: false,
		}, nil
	}
	ok := regexp.MustCompile("^[0-9a-fA-F]{40}$").MatchString(req.Address[2:])
	if ok {
		return &account.ValidAddressResponse{
			Code:  common2.ReturnCode_SUCCESS,
			Msg:   "valid address",
			Valid: true,
		}, nil
	} else {
		return &account.ValidAddressResponse{
			Code:  common2.ReturnCode_SUCCESS,
			Msg:   "invalid address",
			Valid: false,
		}, nil
	}
}

func (c *ChainAdaptor) GetBlockHeaderByNumber(req *account.BlockHeaderNumberRequest) (*account.BlockHeaderResponse, error) {
	var blockNumber *big.Int
	if req.Height == 0 {
		blockNumber = nil // return latest block
	} else {
		blockNumber = big.NewInt(req.Height) // return special block by number
	}
	blockInfo, err := c.ethClient.BlockHeaderByNumber(blockNumber)
	if err != nil {
		log.Error("get latest block header fail", "err", err)
		return &account.BlockHeaderResponse{
			Code: common2.ReturnCode_ERROR,
			Msg:  "get latest block header fail",
		}, nil
	}

	blockHead := &account.BlockHeader{
		Hash:             blockInfo.Hash().String(),
		ParentHash:       blockInfo.ParentHash.String(),
		UncleHash:        blockInfo.UncleHash.String(),
		CoinBase:         blockInfo.Coinbase.String(),
		Root:             blockInfo.Root.String(),
		TxHash:           blockInfo.TxHash.String(),
		ReceiptHash:      blockInfo.ReceiptHash.String(),
		ParentBeaconRoot: common.Hash{}.String(),
		Difficulty:       blockInfo.Difficulty.String(),
		Number:           blockInfo.Number.String(),
		GasLimit:         blockInfo.GasLimit,
		GasUsed:          blockInfo.GasUsed,
		Time:             blockInfo.Time,
		Extra:            hex.EncodeToString(blockInfo.Extra),
		MixDigest:        blockInfo.MixDigest.String(),
		Nonce:            strconv.FormatUint(blockInfo.Nonce.Uint64(), 10),
		BaseFee:          blockInfo.BaseFee.String(),
		WithdrawalsHash:  common.Hash{}.String(),
		BlobGasUsed:      0,
		ExcessBlobGas:    0,
	}
	return &account.BlockHeaderResponse{
		Code:        common2.ReturnCode_SUCCESS,
		Msg:         "get latest block header success",
		BlockHeader: blockHead,
	}, nil
}

func (c *ChainAdaptor) GetBlockHeaderByHash(req *account.BlockHeaderHashRequest) (*account.BlockHeaderResponse, error) {
	blockInfo, err := c.ethClient.BlockHeaderByHash(common.HexToHash(req.Hash))
	if err != nil {
		log.Error("get latest block header fail", "err", err)
		return &account.BlockHeaderResponse{
			Code: common2.ReturnCode_ERROR,
			Msg:  "get latest block header fail",
		}, nil
	}

	// 安全地获取 BaseFee
	var baseFee string
	if blockInfo.BaseFee != nil {
		baseFee = blockInfo.BaseFee.String()
	} else {
		baseFee = "0"
	}

	blockHeader := &account.BlockHeader{
		Hash:        blockInfo.Hash().String(),
		ParentHash:  blockInfo.ParentHash.String(),
		UncleHash:   blockInfo.UncleHash.String(),
		CoinBase:    blockInfo.Coinbase.String(),
		Root:        blockInfo.Root.String(),
		TxHash:      blockInfo.TxHash.String(),
		ReceiptHash: blockInfo.ReceiptHash.String(),
		Difficulty:  blockInfo.Difficulty.String(),
		Number:      blockInfo.Number.String(),
		GasLimit:    blockInfo.GasLimit,
		GasUsed:     blockInfo.GasUsed,
		Time:        blockInfo.Time,
		Extra:       hex.EncodeToString(blockInfo.Extra),
		MixDigest:   blockInfo.MixDigest.String(),
		Nonce:       strconv.FormatUint(blockInfo.Nonce.Uint64(), 10),
		BaseFee:     baseFee,

		// 安全地处理可能为 nil 的字段
		ParentBeaconRoot: getSafeHashString(blockInfo.ParentBeaconRoot),
		WithdrawalsHash:  getSafeHashString(blockInfo.WithdrawalsHash),
		BlobGasUsed:      getSafeUint64Ptr(blockInfo.BlobGasUsed),
		ExcessBlobGas:    getSafeUint64Ptr(blockInfo.ExcessBlobGas),
	}

	return &account.BlockHeaderResponse{
		Code:        common2.ReturnCode_SUCCESS,
		Msg:         "get block header success",
		BlockHeader: blockHeader,
	}, nil
}

func (c *ChainAdaptor) GetBlockByNumber(req *account.BlockNumberRequest) (*account.BlockResponse, error) {
	block, err := c.ethClient.BlockByNumber(big.NewInt(req.Height))
	if err != nil {
		log.Error("block by number error", err)
		return &account.BlockResponse{
			Code: common2.ReturnCode_ERROR,
			Msg:  "block by number error",
		}, nil
	}
	blockNumber, _ := block.NumberUint64()
	var txListRet []*account.BlockInfoTransactionList
	for _, v := range block.Transactions {
		bitlItem := &account.BlockInfoTransactionList{
			From:           v.From,
			To:             v.To,
			TokenAddress:   v.To,
			ContractWallet: v.To,
			Hash:           v.Hash,
			Height:         blockNumber,
			Amount:         v.Value,
		}
		txListRet = append(txListRet, bitlItem)
	}
	return &account.BlockResponse{
		Code:         common2.ReturnCode_SUCCESS,
		Msg:          "block by number success",
		Height:       int64(blockNumber),
		Hash:         block.Hash.String(),
		BaseFee:      block.BaseFee,
		Transactions: txListRet,
	}, nil
}

func (c *ChainAdaptor) GetBlockByHash(req *account.BlockHashRequest) (*account.BlockResponse, error) {
	block, err := c.ethClient.BlockByHash(common.HexToHash(req.Hash))
	if err != nil {
		log.Error("block by number error", err)
		return &account.BlockResponse{
			Code: common2.ReturnCode_ERROR,
			Msg:  "block by number error",
		}, nil
	}
	var txListRet []*account.BlockInfoTransactionList
	for _, v := range block.Transactions {
		bitlItem := &account.BlockInfoTransactionList{
			From:   v.From,
			To:     v.To,
			Hash:   v.Hash,
			Amount: v.Value,
		}
		txListRet = append(txListRet, bitlItem)
	}
	blockNumber, _ := block.NumberUint64()
	return &account.BlockResponse{
		Code:         common2.ReturnCode_SUCCESS,
		Msg:          "block by hash success",
		Height:       int64(blockNumber),
		Hash:         block.Hash.String(),
		BaseFee:      block.BaseFee,
		Transactions: txListRet,
	}, nil
}

func (c *ChainAdaptor) GetAccount(req *account.AccountRequest) (*account.AccountResponse, error) {
	nonceResult, err := c.ethClient.TxCountByAddress(common.HexToAddress(req.Address))
	if err != nil {
		log.Error("get nonce by address fail", "err", err)
		return &account.AccountResponse{
			Code: common2.ReturnCode_ERROR,
			Msg:  "get nonce by address fail",
		}, nil
	}
	balanceResult, err := c.ethDataClient.GetBalanceByAddress(req.ContractAddress, req.Address)
	if err != nil {
		return &account.AccountResponse{
			Code:    common2.ReturnCode_ERROR,
			Msg:     "get token balance fail",
			Balance: "0",
		}, err
	}
	log.Info("balance result", "balance=", balanceResult.Balance, "balanceStr=", balanceResult.BalanceStr)

	balanceStr := "0"
	if balanceResult.Balance != nil && balanceResult.Balance.Int() != nil {
		balanceStr = balanceResult.Balance.Int().String()
	}
	sequence := strconv.FormatUint(uint64(nonceResult), 10)

	return &account.AccountResponse{
		Code:          common2.ReturnCode_SUCCESS,
		Msg:           "get account response success",
		AccountNumber: "0",
		Sequence:      sequence,
		Balance:       balanceStr,
	}, nil
}

func (c *ChainAdaptor) GetFee(req *account.FeeRequest) (*account.FeeResponse, error) {
	gasPrice, err := c.ethClient.SuggestGasPrice()
	if err != nil {
		log.Error("get gas price failed", "err", err)
		return &account.FeeResponse{
			Code: common2.ReturnCode_ERROR,
			Msg:  "get suggest gas price fail",
		}, nil
	}
	gasTipCap, err := c.ethClient.SuggestGasTipCap()
	if err != nil {
		log.Error("get gas price failed", "err", err)
		return &account.FeeResponse{
			Code: common2.ReturnCode_ERROR,
			Msg:  "get suggest gas price fail",
		}, nil
	}
	return &account.FeeResponse{
		Code:      common2.ReturnCode_SUCCESS,
		Msg:       "get gas price success",
		SlowFee:   gasPrice.String() + "|" + gasTipCap.String(),
		NormalFee: gasPrice.String() + "|" + gasTipCap.String() + "|" + "*2",
		FastFee:   gasPrice.String() + "|" + gasTipCap.String() + "|" + "*3",
	}, nil
}

func (c *ChainAdaptor) SendTx(req *account.SendTxRequest) (*account.SendTxResponse, error) {
	transaction, err := c.ethClient.SendRawTransaction(req.RawTx)
	if err != nil {
		return &account.SendTxResponse{
			Code: common2.ReturnCode_ERROR,
			Msg:  "Send tx error" + err.Error(),
		}, err
	}
	return &account.SendTxResponse{
		Code:   common2.ReturnCode_SUCCESS,
		Msg:    "send tx success",
		TxHash: transaction.String(),
	}, nil
}

func (c *ChainAdaptor) GetTxByAddress(req *account.TxAddressRequest) (*account.TxAddressResponse, error) {
	var resp *account2.TransactionResponse[account2.AccountTxResponse]
	var err error
	if req.ContractAddress != "0x00" && req.ContractAddress != "" {
		resp, err = c.ethDataClient.GetTxByAddress(uint64(req.Page), uint64(req.Pagesize), req.Address, "tokentx")
	} else {
		resp, err = c.ethDataClient.GetTxByAddress(uint64(req.Page), uint64(req.Pagesize), req.Address, "txlist")
	}
	if err != nil {
		log.Error("get GetTxByAddress error", "err", err)
		return &account.TxAddressResponse{
			Code: common2.ReturnCode_ERROR,
			Msg:  "get tx list fail",
			Tx:   nil,
		}, err
	} else {
		txs := resp.TransactionList
		list := make([]*account.TxMessage, 0, len(txs))
		for i := 0; i < len(txs); i++ {
			list = append(list, &account.TxMessage{
				Hash:   txs[i].TxId,
<<<<<<< HEAD
				To:     txs[i].To,
				From:   txs[i].From,
				Fee:    txs[i].TxId,
=======
				Tos:    []*account.Address{{Address: txs[i].To}},
				Froms:  []*account.Address{{Address: txs[i].From}},
				Fee:    txs[i].TxFee,
>>>>>>> d1d079f7
				Status: account.TxStatus_Success,
				Value:  txs[i].Amount,
				Type:   1,
				Height: txs[i].Height,
			})
		}
		fmt.Println("resp", resp)
		return &account.TxAddressResponse{
			Code: common2.ReturnCode_SUCCESS,
			Msg:  "get tx list success",
			Tx:   list,
		}, nil
	}
}

func (c *ChainAdaptor) GetTxByHash(req *account.TxHashRequest) (*account.TxHashResponse, error) {
	tx, err := c.ethClient.TxByHash(common.HexToHash(req.Hash))
	if err != nil {
		if errors.Is(err, ethereum.NotFound) {
			return &account.TxHashResponse{
				Code: common2.ReturnCode_ERROR,
				Msg:  "Ethereum Tx NotFound",
			}, nil
		}
		log.Error("get transaction error", "err", err)
		return &account.TxHashResponse{
			Code: common2.ReturnCode_ERROR,
			Msg:  "Ethereum Tx NotFound",
		}, nil
	}
	receipt, err := c.ethClient.TxReceiptByHash(common.HexToHash(req.Hash))
	if err != nil {
		log.Error("get transaction receipt error", "err", err)
		return &account.TxHashResponse{
			Code: common2.ReturnCode_ERROR,
			Msg:  "Get transaction receipt error",
		}, nil
	}

	var beforeToAddress string
	var beforeTokenAddress string
	var beforeValue *big.Int

	code, err := c.ethClient.EthGetCode(common.HexToAddress(tx.To().String()))
	if err != nil {
		log.Info("Get account code fail", "err", err)
		return nil, err
	}

	if code == "contract" {
		inputData := hexutil.Encode(tx.Data()[:])
		if len(inputData) >= 138 && inputData[:10] == "0xa9059cbb" {
			beforeToAddress = "0x" + inputData[34:74]
			trimHex := strings.TrimLeft(inputData[74:138], "0")
			rawValue, _ := hexutil.DecodeBig("0x" + trimHex)
			beforeTokenAddress = tx.To().String()
			beforeValue = decimal.NewFromBigInt(rawValue, 0).BigInt()
		}
	} else {
		beforeToAddress = tx.To().String()
		beforeTokenAddress = common.Address{}.String()
		beforeValue = tx.Value()
	}
	var txStatus account.TxStatus
	if receipt.Status == 1 {
		txStatus = account.TxStatus_Success
	} else {
		txStatus = account.TxStatus_Failed
	}
	return &account.TxHashResponse{
		Code: common2.ReturnCode_SUCCESS,
		Msg:  "get transaction success",
		Tx: &account.TxMessage{
			Hash:            tx.Hash().Hex(),
			Index:           uint32(receipt.TransactionIndex),
			From:            "",
			To:              beforeToAddress,
			Value:           beforeValue.String(),
			Fee:             tx.GasFeeCap().String(),
			Status:          txStatus,
			Type:            0,
			Height:          receipt.BlockNumber.String(),
			ContractAddress: beforeTokenAddress,
			Data:            hexutils.BytesToHex(tx.Data()),
		},
	}, nil
}

func (c *ChainAdaptor) GetBlockByRange(req *account.BlockByRangeRequest) (*account.BlockByRangeResponse, error) {
	startBlock := new(big.Int)
	endBlock := new(big.Int)
	startBlock.SetString(req.Start, 10)
	endBlock.SetString(req.End, 10)

	blockRange, err := c.ethClient.BlockHeadersByRange(startBlock, endBlock, 1)
	if err != nil {
		log.Error("get block range fail", "err", err)
		return &account.BlockByRangeResponse{
			Code: common2.ReturnCode_ERROR,
			Msg:  "get block range fail",
		}, err
	}

	blockHeaderList := make([]*account.BlockHeader, 0, len(blockRange))
	for _, block := range blockRange {
		// 安全地获取 BaseFee
		var baseFee string
		if block.BaseFee != nil {
			baseFee = block.BaseFee.String()
		} else {
			baseFee = "0"
		}

		blockHeader := &account.BlockHeader{
			Hash:        block.Hash().String(),
			ParentHash:  block.ParentHash.String(),
			UncleHash:   block.UncleHash.String(),
			CoinBase:    block.Coinbase.String(),
			Root:        block.Root.String(),
			TxHash:      block.TxHash.String(),
			ReceiptHash: block.ReceiptHash.String(),
			Difficulty:  block.Difficulty.String(),
			Number:      block.Number.String(),
			GasLimit:    block.GasLimit,
			GasUsed:     block.GasUsed,
			Time:        block.Time,
			Extra:       hex.EncodeToString(block.Extra),
			MixDigest:   block.MixDigest.String(),
			Nonce:       strconv.FormatUint(block.Nonce.Uint64(), 10),
			BaseFee:     baseFee,

			// 安全地处理可能为 nil 的字段
			ParentBeaconRoot: getSafeHashString(block.ParentBeaconRoot),
			WithdrawalsHash:  getSafeHashString(block.WithdrawalsHash),
			BlobGasUsed:      getSafeUint64Ptr(block.BlobGasUsed),
			ExcessBlobGas:    getSafeUint64Ptr(block.ExcessBlobGas),
		}

		blockHeaderList = append(blockHeaderList, blockHeader)
	}

	return &account.BlockByRangeResponse{
		Code:        common2.ReturnCode_SUCCESS,
		Msg:         "get block range success",
		BlockHeader: blockHeaderList,
	}, nil
}

func (c *ChainAdaptor) CreateUnSignTransaction(req *account.UnSignTransactionRequest) (*account.UnSignTransactionResponse, error) {
	response := &account.UnSignTransactionResponse{
		Code: common2.ReturnCode_ERROR,
	}

	dFeeTx, _, err := c.buildDynamicFeeTx(req.Base64Tx)
	if err != nil {
		return nil, err
	}

	log.Info("ethereum CreateUnSignTransaction", "dFeeTx", util.ToJSONString(dFeeTx))

	// Create unsigned transaction
	rawTx, err := evmbase.CreateEip1559UnSignTx(dFeeTx, dFeeTx.ChainID)
	if err != nil {
		log.Error("create un sign tx fail", "err", err)
		response.Msg = "get un sign tx fail"
		return response, nil
	}

	log.Info("ethereum CreateUnSignTransaction", "rawTx", rawTx)
	response.Code = common2.ReturnCode_SUCCESS
	response.Msg = "create un sign tx success"
	response.UnSignTx = rawTx
	return response, nil
}

func (c *ChainAdaptor) BuildSignedTransaction(req *account.SignedTransactionRequest) (*account.SignedTransactionResponse, error) {
	response := &account.SignedTransactionResponse{
		Code: common2.ReturnCode_ERROR,
	}

	dFeeTx, dynamicFeeTx, err := c.buildDynamicFeeTx(req.Base64Tx)
	if err != nil {
		log.Error("buildDynamicFeeTx failed", "err", err)
		return nil, err
	}

	log.Info("ethereum BuildSignedTransaction", "dFeeTx", util.ToJSONString(dFeeTx))
	log.Info("ethereum BuildSignedTransaction", "dynamicFeeTx", util.ToJSONString(dynamicFeeTx))
	log.Info("ethereum BuildSignedTransaction", "req.Signature", req.Signature)

	// Decode signature and create signed transaction
	inputSignatureByteList, err := hex.DecodeString(req.Signature)
	if err != nil {
		log.Error("decode signature failed", "err", err)
		return nil, fmt.Errorf("invalid signature: %w", err)
	}

	signer, signedTx, rawTx, txHash, err := evmbase.CreateEip1559SignedTx(dFeeTx, inputSignatureByteList, dFeeTx.ChainID)
	if err != nil {
		log.Error("create signed tx fail", "err", err)
		return nil, fmt.Errorf("create signed tx fail: %w", err)
	}

	log.Info("ethereum BuildSignedTransaction", "rawTx", rawTx)

	// Verify sender
	sender, err := types.Sender(signer, signedTx)
	if err != nil {
		log.Error("recover sender failed", "err", err)
		return nil, fmt.Errorf("recover sender failed: %w", err)
	}

	if strings.ToLower(sender.Hex()) != strings.ToLower(dynamicFeeTx.FromAddress) {
		log.Error("sender mismatch",
			"expected", dynamicFeeTx.FromAddress,
			"got", sender.Hex(),
		)
		return nil, fmt.Errorf("sender address mismatch: expected %s, got %s",
			dynamicFeeTx.FromAddress,
			sender.Hex(),
		)
	}

	log.Info("ethereum BuildSignedTransaction", "sender", sender.Hex())

	response.Code = common2.ReturnCode_SUCCESS
	response.Msg = txHash
	response.SignedTx = rawTx
	return response, nil
}

func (c *ChainAdaptor) DecodeTransaction(req *account.DecodeTransactionRequest) (*account.DecodeTransactionResponse, error) {
	return &account.DecodeTransactionResponse{
		Code:     common2.ReturnCode_SUCCESS,
		Msg:      "verify tx success",
		Base64Tx: "0x000000",
	}, nil
}

func (c *ChainAdaptor) VerifySignedTransaction(req *account.VerifyTransactionRequest) (*account.VerifyTransactionResponse, error) {
	return &account.VerifyTransactionResponse{
		Code:   common2.ReturnCode_SUCCESS,
		Msg:    "verify tx success",
		Verify: true,
	}, nil
}

func (c *ChainAdaptor) GetExtraData(req *account.ExtraDataRequest) (*account.ExtraDataResponse, error) {
	return &account.ExtraDataResponse{
		Code:  common2.ReturnCode_SUCCESS,
		Msg:   "get extra data success",
		Value: "not data",
	}, nil
}

// buildDynamicFeeTx 构建动态费用交易的公共方法
func (c *ChainAdaptor) buildDynamicFeeTx(base64Tx string) (*types.DynamicFeeTx, *evmbase.Eip1559DynamicFeeTx, error) {
	// 1. Decode base64 string
	txReqJsonByte, err := base64.StdEncoding.DecodeString(base64Tx)
	if err != nil {
		log.Error("decode string fail", "err", err)
		return nil, nil, err
	}

	// 2. Unmarshal JSON to struct
	var dynamicFeeTx evmbase.Eip1559DynamicFeeTx
	if err := json.Unmarshal(txReqJsonByte, &dynamicFeeTx); err != nil {
		log.Error("parse json fail", "err", err)
		return nil, nil, err
	}

	// 3. Convert string values to big.Int
	chainID := new(big.Int)
	maxPriorityFeePerGas := new(big.Int)
	maxFeePerGas := new(big.Int)
	amount := new(big.Int)

	if _, ok := chainID.SetString(dynamicFeeTx.ChainId, 10); !ok {
		return nil, nil, fmt.Errorf("invalid chain ID: %s", dynamicFeeTx.ChainId)
	}
	if _, ok := maxPriorityFeePerGas.SetString(dynamicFeeTx.MaxPriorityFeePerGas, 10); !ok {
		return nil, nil, fmt.Errorf("invalid max priority fee: %s", dynamicFeeTx.MaxPriorityFeePerGas)
	}
	if _, ok := maxFeePerGas.SetString(dynamicFeeTx.MaxFeePerGas, 10); !ok {
		return nil, nil, fmt.Errorf("invalid max fee: %s", dynamicFeeTx.MaxFeePerGas)
	}
	if _, ok := amount.SetString(dynamicFeeTx.Amount, 10); !ok {
		return nil, nil, fmt.Errorf("invalid amount: %s", dynamicFeeTx.Amount)
	}

	// 4. Handle addresses and data
	toAddress := common.HexToAddress(dynamicFeeTx.ToAddress)
	var finalToAddress common.Address
	var finalAmount *big.Int
	var buildData []byte
	log.Info("contract address check",
		"contractAddress", dynamicFeeTx.ContractAddress,
		"isEthTransfer", isEthTransfer(&dynamicFeeTx),
	)

	// 5. Handle contract interaction vs direct transfer
	if isEthTransfer(&dynamicFeeTx) {
		finalToAddress = toAddress
		finalAmount = amount
	} else {
		contractAddress := common.HexToAddress(dynamicFeeTx.ContractAddress)
		buildData = evmbase.BuildErc20Data(toAddress, amount)
		finalToAddress = contractAddress
		finalAmount = big.NewInt(0)
	}

	// 6. Create dynamic fee transaction
	dFeeTx := &types.DynamicFeeTx{
		ChainID:   chainID,
		Nonce:     dynamicFeeTx.Nonce,
		GasTipCap: maxPriorityFeePerGas,
		GasFeeCap: maxFeePerGas,
		Gas:       dynamicFeeTx.GasLimit,
		To:        &finalToAddress,
		Value:     finalAmount,
		Data:      buildData,
	}

	return dFeeTx, &dynamicFeeTx, nil
}

// 判断是否为 ETH 转账
func isEthTransfer(tx *evmbase.Eip1559DynamicFeeTx) bool {
	// 检查合约地址是否为空或零地址
	if tx.ContractAddress == "" ||
		tx.ContractAddress == "0x0000000000000000000000000000000000000000" ||
		tx.ContractAddress == "0x00" {
		return true
	}
	return false
}

func stringToInt(amount string) *big.Int {
	log.Info("string to Int", "amount", amount)
	intAmount, success := big.NewInt(0).SetString(amount, 0)
	if !success {
		return nil
	}
	return intAmount
}

func getSafeUint64Ptr(ptr *uint64) uint64 {
	if ptr == nil {
		return 0
	}
	return *ptr
}

// 添加辅助函数
func getSafeHashString(hash *common.Hash) string {
	if hash == nil {
		return common.Hash{}.String()
	}
	return hash.String()
}<|MERGE_RESOLUTION|>--- conflicted
+++ resolved
@@ -358,15 +358,9 @@
 		for i := 0; i < len(txs); i++ {
 			list = append(list, &account.TxMessage{
 				Hash:   txs[i].TxId,
-<<<<<<< HEAD
 				To:     txs[i].To,
 				From:   txs[i].From,
 				Fee:    txs[i].TxId,
-=======
-				Tos:    []*account.Address{{Address: txs[i].To}},
-				Froms:  []*account.Address{{Address: txs[i].From}},
-				Fee:    txs[i].TxFee,
->>>>>>> d1d079f7
 				Status: account.TxStatus_Success,
 				Value:  txs[i].Amount,
 				Type:   1,
@@ -515,7 +509,7 @@
 	}, nil
 }
 
-func (c *ChainAdaptor) CreateUnSignTransaction(req *account.UnSignTransactionRequest) (*account.UnSignTransactionResponse, error) {
+func (c *ChainAdaptor) BuildUnSignTransaction(req *account.UnSignTransactionRequest) (*account.UnSignTransactionResponse, error) {
 	response := &account.UnSignTransactionResponse{
 		Code: common2.ReturnCode_ERROR,
 	}
@@ -525,7 +519,7 @@
 		return nil, err
 	}
 
-	log.Info("ethereum CreateUnSignTransaction", "dFeeTx", util.ToJSONString(dFeeTx))
+	log.Info("ethereum BuildUnSignTransaction", "dFeeTx", util.ToJSONString(dFeeTx))
 
 	// Create unsigned transaction
 	rawTx, err := evmbase.CreateEip1559UnSignTx(dFeeTx, dFeeTx.ChainID)
@@ -535,7 +529,7 @@
 		return response, nil
 	}
 
-	log.Info("ethereum CreateUnSignTransaction", "rawTx", rawTx)
+	log.Info("ethereum BuildUnSignTransaction", "rawTx", rawTx)
 	response.Code = common2.ReturnCode_SUCCESS
 	response.Msg = "create un sign tx success"
 	response.UnSignTx = rawTx
