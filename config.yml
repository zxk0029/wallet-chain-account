server:
  port: 8189

network: mainnet

<<<<<<< HEAD
chains: [Ethereum,Solana,Tron,Aptos,Sui]

=======
chains: [Ethereum, Solana, Tron, Sui, Ton]
>>>>>>> 8e107669

wallet_node:
  eth:
    rpc_url: 'https://eth-holesky.g.alchemy.com/v2/BvSZ5ZfdIwB-5SDXMz8PfGcbICYQqwrl'
    rpc_user: ''
    rpc_pass: ''
    data_api_url: 'https://api.etherscan.io/api?'
    data_api_key: 'HZEZGEPJJDA633N421AYW9NE8JFNZZC7JT'
    data_api_token: ''
    time_out: 15

  cosmos:
    rpc_url: 'https://cosmos-rpc.publicnode.com:443'
    rpc_user: ''
    rpc_pass: ''
    data_api_url: 'https://cosmos-rest.publicnode.com/'
    data_api_key: 'HZEZGEPJJDA633N421AYW9NE8JFNZZC7JT'
    data_api_token: ''
    time_out: 15

  solana:
    rpc_url: 'https://go.getblock.io/0b210f6491324f969c052746cce6c0dd'
    rpc_user: ''
    rpc_pass: ''
    data_api_url: 'https://public-api.solscan.io'
    data_api_key: 'eyJhbGciOiJIUzI1NiIsInR5cCI6IkpXVCJ9.eyJjcmVhdGVkQXQiOjE3MjQwNjIxMzk5MDYsImVtYWlsIjoiemFja2d1by5ndW9AZ21haWwuY29tIiwiYWN0aW9uIjoidG9rZW4tYXBpIiwiYXBpVmVyc2lvbiI6InYxIiwiaWF0IjoxNzI0MDYyMTM5fQ.EaWDC25lyGNx_LqRL5sAYYKLMbq10brnexKnAz9C3UY'
    data_api_token: ''
    time_out: 15

  tron:
    rpc_url: 'https://api.trongrid.io'
    rpc_user: 'TRON-PRO-API-KEY'
    rpc_pass: 'f7ae3e01-17d1-4a31-92b3-57f99457d915'
    data_api_url: 'https://www.oklink.com'
    data_api_key: '5181d535-b68f-41cf-bbc6-25905e46b6a6'
    data_api_token: ''
    time_out: 15

  sui:
    rpc_url: 'https://sui-mainnet-endpoint.blockvision.org'
<<<<<<< HEAD

  aptos:
    rpc_url: 'https://api.mainnet.aptoslabs.com/'
    rpc_user: ''
    rpc_pass: ''
    data_api_key: 'aptoslabs_7Gd8hUMMp85_JxF2SXZCDcmeP4tjuuBXjwFwqyY6nTFup'
=======
    rpc_user: ''
    rpc_pass: ''
    data_api_url: ''
    data_api_key: ''
    data_api_token: ''
    time_out: 15

  ton:
    rpc_url: 'https://ton.org/global.config.json'
    rpc_user: ''
    rpc_pass: ''
    data_api_url: 'https://toncenter.com/api/v3'
    data_api_key: ''
    data_api_token: ''
    time_out: 15
>>>>>>> 8e107669
<|MERGE_RESOLUTION|>--- conflicted
+++ resolved
@@ -3,12 +3,8 @@
 
 network: mainnet
 
-<<<<<<< HEAD
-chains: [Ethereum,Solana,Tron,Aptos,Sui]
+chains: [ Ethereum,Solana,Tron,Aptos,Sui ]
 
-=======
-chains: [Ethereum, Solana, Tron, Sui, Ton]
->>>>>>> 8e107669
 
 wallet_node:
   eth:
@@ -49,14 +45,6 @@
 
   sui:
     rpc_url: 'https://sui-mainnet-endpoint.blockvision.org'
-<<<<<<< HEAD
-
-  aptos:
-    rpc_url: 'https://api.mainnet.aptoslabs.com/'
-    rpc_user: ''
-    rpc_pass: ''
-    data_api_key: 'aptoslabs_7Gd8hUMMp85_JxF2SXZCDcmeP4tjuuBXjwFwqyY6nTFup'
-=======
     rpc_user: ''
     rpc_pass: ''
     data_api_url: ''
@@ -72,4 +60,12 @@
     data_api_key: ''
     data_api_token: ''
     time_out: 15
->>>>>>> 8e107669
+
+  aptos:
+    rpc_url: 'https://api.mainnet.aptoslabs.com/'
+    rpc_user: ''
+    rpc_pass: ''
+    data_api_url: ''
+    data_api_key: 'aptoslabs_7Gd8hUMMp85_JxF2SXZCDcmeP4tjuuBXjwFwqyY6nTFup'
+    data_api_token: ''
+    time_out: 15