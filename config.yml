--- conflicted
+++ resolved
@@ -70,7 +70,6 @@
     data_api_key: 'aptoslabs_7Gd8hUMMp85_JxF2SXZCDcmeP4tjuuBXjwFwqyY6nTFup'
     data_api_token: ''
     time_out: 15
-<<<<<<< HEAD
   polygon:
     rpc_url: 'https://polygon-mainnet.g.alchemy.com/v2/QySv9gLuQUaXy0BJnpNwW1d1N8ve0as4'
     rpc_user: ''
@@ -79,7 +78,6 @@
     data_api_key: 'DCIEZ5TQSFY88QUTHQBKYG92I828A44ZRN'
     data_api_token: ''
     time_out: 15
-=======
 
   icp:
     rpc_url: 'http://localhost:8081'
@@ -89,4 +87,3 @@
     data_api_key: ''
     data_api_token: ''
     time_out: 15
->>>>>>> 8fa324b6
