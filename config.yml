server:
  port: 8189

network: mainnet

<<<<<<< HEAD
chains: [Ethereum, Solana, Tron, Sui, Ton]

wallet_node:
  eth:
    rpc_url: 'https://rpc.flashbots.net'
=======
chains: [ Ethereum,Solana,Tron,Aptos,Sui ]


wallet_node:
  eth:
    rpc_url: 'https://eth-holesky.g.alchemy.com/v2/BvSZ5ZfdIwB-5SDXMz8PfGcbICYQqwrl'
>>>>>>> 088215fd
    rpc_user: ''
    rpc_pass: ''
    data_api_url: 'https://api.etherscan.io/api?'
    data_api_key: 'HZEZGEPJJDA633N421AYW9NE8JFNZZC7JT'
    data_api_token: ''
    time_out: 15

  cosmos:
    rpc_url: 'https://cosmos-rpc.publicnode.com:443'
    rpc_user: ''
    rpc_pass: ''
<<<<<<< HEAD
    data_api_url: 'https://www.oklink.com'
    data_api_key: '5181d535-b68f-41cf-bbc6-25905e46b6a6'
=======
    data_api_url: 'https://cosmos-rest.publicnode.com/'
    data_api_key: 'HZEZGEPJJDA633N421AYW9NE8JFNZZC7JT'
>>>>>>> 088215fd
    data_api_token: ''
    time_out: 15

  solana:
    rpc_url: 'https://go.getblock.io/0b210f6491324f969c052746cce6c0dd'
    rpc_user: ''
    rpc_pass: ''
    data_api_url: 'https://public-api.solscan.io'
    data_api_key: 'eyJhbGciOiJIUzI1NiIsInR5cCI6IkpXVCJ9.eyJjcmVhdGVkQXQiOjE3MjQwNjIxMzk5MDYsImVtYWlsIjoiemFja2d1by5ndW9AZ21haWwuY29tIiwiYWN0aW9uIjoidG9rZW4tYXBpIiwiYXBpVmVyc2lvbiI6InYxIiwiaWF0IjoxNzI0MDYyMTM5fQ.EaWDC25lyGNx_LqRL5sAYYKLMbq10brnexKnAz9C3UY'
    data_api_token: ''
    time_out: 15

  tron:
    rpc_url: 'https://api.trongrid.io'
    rpc_user: 'TRON-PRO-API-KEY'
    rpc_pass: 'f7ae3e01-17d1-4a31-92b3-57f99457d915'
    data_api_url: 'https://www.oklink.com'
    data_api_key: '5181d535-b68f-41cf-bbc6-25905e46b6a6'
    data_api_token: ''
    time_out: 15

  sui:
    rpc_url: 'https://sui-mainnet-endpoint.blockvision.org'
    rpc_user: ''
    rpc_pass: ''
    data_api_url: ''
    data_api_key: ''
    data_api_token: ''
    time_out: 15

  ton:
    rpc_url: 'https://ton.org/global.config.json'
    rpc_user: ''
    rpc_pass: ''
    data_api_url: 'https://toncenter.com/api/v3'
    data_api_key: ''
    data_api_token: ''
<<<<<<< HEAD
=======
    time_out: 15

  aptos:
    rpc_url: 'https://api.mainnet.aptoslabs.com/'
    rpc_user: ''
    rpc_pass: ''
    data_api_url: ''
    data_api_key: 'aptoslabs_7Gd8hUMMp85_JxF2SXZCDcmeP4tjuuBXjwFwqyY6nTFup'
    data_api_token: ''
>>>>>>> 088215fd
    time_out: 15<|MERGE_RESOLUTION|>--- conflicted
+++ resolved
@@ -1,87 +1,71 @@
 server:
-  port: 8189
+    port: 8189
 
 network: mainnet
 
-<<<<<<< HEAD
-chains: [Ethereum, Solana, Tron, Sui, Ton]
-
-wallet_node:
-  eth:
-    rpc_url: 'https://rpc.flashbots.net'
-=======
 chains: [ Ethereum,Solana,Tron,Aptos,Sui ]
 
 
 wallet_node:
-  eth:
-    rpc_url: 'https://eth-holesky.g.alchemy.com/v2/BvSZ5ZfdIwB-5SDXMz8PfGcbICYQqwrl'
->>>>>>> 088215fd
-    rpc_user: ''
-    rpc_pass: ''
-    data_api_url: 'https://api.etherscan.io/api?'
-    data_api_key: 'HZEZGEPJJDA633N421AYW9NE8JFNZZC7JT'
-    data_api_token: ''
-    time_out: 15
+    eth:
+        rpc_url: 'https://eth-holesky.g.alchemy.com/v2/BvSZ5ZfdIwB-5SDXMz8PfGcbICYQqwrl'
+        rpc_user: ''
+        rpc_pass: ''
+        data_api_url: 'https://api.etherscan.io/api?'
+        data_api_key: 'HZEZGEPJJDA633N421AYW9NE8JFNZZC7JT'
+        data_api_token: ''
+        time_out: 15
 
-  cosmos:
-    rpc_url: 'https://cosmos-rpc.publicnode.com:443'
-    rpc_user: ''
-    rpc_pass: ''
-<<<<<<< HEAD
-    data_api_url: 'https://www.oklink.com'
-    data_api_key: '5181d535-b68f-41cf-bbc6-25905e46b6a6'
-=======
-    data_api_url: 'https://cosmos-rest.publicnode.com/'
-    data_api_key: 'HZEZGEPJJDA633N421AYW9NE8JFNZZC7JT'
->>>>>>> 088215fd
-    data_api_token: ''
-    time_out: 15
+    cosmos:
+        rpc_url: 'https://cosmos-rpc.publicnode.com:443'
+        rpc_user: ''
+        rpc_pass: ''
+        data_api_url: 'https://www.oklink.com'
+        data_api_key: '5181d535-b68f-41cf-bbc6-25905e46b6a6'
+        data_api_token: ''
+        time_out: 15
 
-  solana:
-    rpc_url: 'https://go.getblock.io/0b210f6491324f969c052746cce6c0dd'
-    rpc_user: ''
-    rpc_pass: ''
-    data_api_url: 'https://public-api.solscan.io'
-    data_api_key: 'eyJhbGciOiJIUzI1NiIsInR5cCI6IkpXVCJ9.eyJjcmVhdGVkQXQiOjE3MjQwNjIxMzk5MDYsImVtYWlsIjoiemFja2d1by5ndW9AZ21haWwuY29tIiwiYWN0aW9uIjoidG9rZW4tYXBpIiwiYXBpVmVyc2lvbiI6InYxIiwiaWF0IjoxNzI0MDYyMTM5fQ.EaWDC25lyGNx_LqRL5sAYYKLMbq10brnexKnAz9C3UY'
-    data_api_token: ''
-    time_out: 15
+    solana:
+        rpc_url: 'https://go.getblock.io/0b210f6491324f969c052746cce6c0dd'
+        rpc_user: ''
+        rpc_pass: ''
+        data_api_url: 'https://public-api.solscan.io'
+        data_api_key: 'eyJhbGciOiJIUzI1NiIsInR5cCI6IkpXVCJ9.eyJjcmVhdGVkQXQiOjE3MjQwNjIxMzk5MDYsImVtYWlsIjoiemFja2d1by5ndW9AZ21haWwuY29tIiwiYWN0aW9uIjoidG9rZW4tYXBpIiwiYXBpVmVyc2lvbiI6InYxIiwiaWF0IjoxNzI0MDYyMTM5fQ.EaWDC25lyGNx_LqRL5sAYYKLMbq10brnexKnAz9C3UY'
+        data_api_token: ''
+        time_out: 15
 
-  tron:
-    rpc_url: 'https://api.trongrid.io'
-    rpc_user: 'TRON-PRO-API-KEY'
-    rpc_pass: 'f7ae3e01-17d1-4a31-92b3-57f99457d915'
-    data_api_url: 'https://www.oklink.com'
-    data_api_key: '5181d535-b68f-41cf-bbc6-25905e46b6a6'
-    data_api_token: ''
-    time_out: 15
+    tron:
+        rpc_url: 'https://api.trongrid.io'
+        rpc_user: 'TRON-PRO-API-KEY'
+        rpc_pass: 'f7ae3e01-17d1-4a31-92b3-57f99457d915'
+        data_api_url: 'https://www.oklink.com'
+        data_api_key: '5181d535-b68f-41cf-bbc6-25905e46b6a6'
+        data_api_token: ''
+        time_out: 15
 
-  sui:
-    rpc_url: 'https://sui-mainnet-endpoint.blockvision.org'
-    rpc_user: ''
-    rpc_pass: ''
-    data_api_url: ''
-    data_api_key: ''
-    data_api_token: ''
-    time_out: 15
+    sui:
+        rpc_url: 'https://sui-mainnet-endpoint.blockvision.org'
+        rpc_user: ''
+        rpc_pass: ''
+        data_api_url: ''
+        data_api_key: ''
+        data_api_token: ''
+        time_out: 15
 
-  ton:
-    rpc_url: 'https://ton.org/global.config.json'
-    rpc_user: ''
-    rpc_pass: ''
-    data_api_url: 'https://toncenter.com/api/v3'
-    data_api_key: ''
-    data_api_token: ''
-<<<<<<< HEAD
-=======
-    time_out: 15
+    ton:
+        rpc_url: 'https://ton.org/global.config.json'
+        rpc_user: ''
+        rpc_pass: ''
+        data_api_url: 'https://toncenter.com/api/v3'
+        data_api_key: ''
+        data_api_token: ''
+        time_out: 15
 
-  aptos:
-    rpc_url: 'https://api.mainnet.aptoslabs.com/'
-    rpc_user: ''
-    rpc_pass: ''
-    data_api_url: ''
-    data_api_key: 'aptoslabs_7Gd8hUMMp85_JxF2SXZCDcmeP4tjuuBXjwFwqyY6nTFup'
-    data_api_token: ''
->>>>>>> 088215fd
-    time_out: 15+    aptos:
+        rpc_url: 'https://api.mainnet.aptoslabs.com/'
+        rpc_user: ''
+        rpc_pass: ''
+        data_api_url: ''
+        data_api_key: 'aptoslabs_7Gd8hUMMp85_JxF2SXZCDcmeP4tjuuBXjwFwqyY6nTFup'
+        data_api_token: ''
+        time_out: 15