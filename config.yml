--- conflicted
+++ resolved
@@ -3,12 +3,8 @@
 
 network: mainnet
 
-<<<<<<< HEAD
-chains: [Ethereum,Solana,Tron,Aptos]
+chains: [Ethereum,Solana,Tron,Aptos,Sui]
 
-=======
-chains: [Ethereum,Solana,Tron,Sui]
->>>>>>> f225f0b3
 
 wallet_node:
   eth:
@@ -41,17 +37,12 @@
     data_api_url: 'https://www.oklink.com'
     data_api_key: '5181d535-b68f-41cf-bbc6-25905e46b6a6'
     data_api_token: ''
-<<<<<<< HEAD
-    time_out: 100
-
-  aptos:
-    rpcs:
-      - rpc_url: 'https://api.mainnet.aptoslabs.com/'
-        rpc_user: ''
-        rpc_pass: ''
-    data_api_key: 'aptoslabs_7Gd8hUMMp85_JxF2SXZCDcmeP4tjuuBXjwFwqyY6nTFup'
-=======
 
   sui:
     rpc_url: 'https://sui-mainnet-endpoint.blockvision.org'
->>>>>>> f225f0b3
+
+  aptos:
+    rpc_url: 'https://api.mainnet.aptoslabs.com/'
+    rpc_user: ''
+    rpc_pass: ''
+    data_api_key: 'aptoslabs_7Gd8hUMMp85_JxF2SXZCDcmeP4tjuuBXjwFwqyY6nTFup'